{
  "name": "@ckeditor/ckeditor5-build-balloon",
  "version": "10.1.0",
  "description": "The balloon editor build of CKEditor 5 – the best browser-based rich text editor.",
  "keywords": [
    "ckeditor5-build",
    "ckeditor",
    "ckeditor5",
    "ckeditor 5",
    "wysiwyg",
    "rich text",
    "editor",
    "html",
    "contentEditable",
    "editing",
    "operational transformation",
    "ot",
    "collaboration",
    "collaborative",
    "real-time",
    "framework"
  ],
  "main": "./build/ckeditor.js",
  "files": [
    "build"
  ],
  "devDependencies": {
    "@ckeditor/ckeditor5-adapter-ckfinder": "^10.0.1",
    "@ckeditor/ckeditor5-autoformat": "^10.0.1",
    "@ckeditor/ckeditor5-basic-styles": "^10.0.1",
    "@ckeditor/ckeditor5-block-quote": "^10.0.1",
    "@ckeditor/ckeditor5-dev-utils": "^10.0.0",
    "@ckeditor/ckeditor5-dev-webpack-plugin": "^6.0.0",
    "@ckeditor/ckeditor5-easy-image": "^10.0.1",
    "@ckeditor/ckeditor5-editor-balloon": "^10.0.1",
    "@ckeditor/ckeditor5-essentials": "^10.1.0",
    "@ckeditor/ckeditor5-heading": "^10.0.1",
    "@ckeditor/ckeditor5-image": "^10.1.0",
    "@ckeditor/ckeditor5-link": "^10.0.2",
    "@ckeditor/ckeditor5-list": "^11.0.0",
    "@ckeditor/ckeditor5-paragraph": "^10.0.1",
    "@ckeditor/ckeditor5-theme-lark": "^10.1.0",
    "@ckeditor/ckeditor5-upload": "^10.0.1",
<<<<<<< HEAD
    "@ckeditor/ckeditor5-table": "^10.0.0",
    "babel-minify-webpack-plugin": "^0.3.0",
    "postcss-loader": "^2.0.10",
=======
    "postcss-loader": "^2.1.5",
>>>>>>> 6cf2bad8
    "raw-loader": "^0.5.1",
    "style-loader": "^0.21.0",
    "uglifyjs-webpack-plugin": "^1.2.7",
    "webpack": "^4.15.0",
    "webpack-cli": "^3.0.8"
  },
  "engines": {
    "node": ">=6.9.0",
    "npm": ">=3.0.0"
  },
  "author": "CKSource (http://cksource.com/)",
  "license": "GPL-2.0-or-later",
  "homepage": "https://ckeditor.com",
  "bugs": "https://github.com/ckeditor/ckeditor5-build-balloon/issues",
  "repository": {
    "type": "git",
    "url": "https://github.com/ckeditor/ckeditor5-build-balloon.git"
  },
  "scripts": {
    "build": "npm run create-entry-file && npm run build-ckeditor",
    "create-entry-file": "node bin/create-entry-file.js",
    "build-ckeditor": "sh bin/build-ckeditor.sh",
    "preversion": "npm run build; if [ -n \"$(git status src/ckeditor.js build/ --porcelain)\" ]; then git add -u src/ckeditor.js build/ && git commit -m 'Internal: Build.'; fi"
  },
  "dependencies": {
    "@ckeditor/ckeditor5-core": "^10.0.0",
    "@ckeditor/ckeditor5-ui": "latest"
  }
}<|MERGE_RESOLUTION|>--- conflicted
+++ resolved
@@ -41,13 +41,7 @@
     "@ckeditor/ckeditor5-paragraph": "^10.0.1",
     "@ckeditor/ckeditor5-theme-lark": "^10.1.0",
     "@ckeditor/ckeditor5-upload": "^10.0.1",
-<<<<<<< HEAD
-    "@ckeditor/ckeditor5-table": "^10.0.0",
-    "babel-minify-webpack-plugin": "^0.3.0",
-    "postcss-loader": "^2.0.10",
-=======
     "postcss-loader": "^2.1.5",
->>>>>>> 6cf2bad8
     "raw-loader": "^0.5.1",
     "style-loader": "^0.21.0",
     "uglifyjs-webpack-plugin": "^1.2.7",
@@ -71,9 +65,5 @@
     "create-entry-file": "node bin/create-entry-file.js",
     "build-ckeditor": "sh bin/build-ckeditor.sh",
     "preversion": "npm run build; if [ -n \"$(git status src/ckeditor.js build/ --porcelain)\" ]; then git add -u src/ckeditor.js build/ && git commit -m 'Internal: Build.'; fi"
-  },
-  "dependencies": {
-    "@ckeditor/ckeditor5-core": "^10.0.0",
-    "@ckeditor/ckeditor5-ui": "latest"
   }
 }