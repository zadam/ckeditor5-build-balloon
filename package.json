--- conflicted
+++ resolved
@@ -25,30 +25,11 @@
     "build"
   ],
   "devDependencies": {
-<<<<<<< HEAD
-    "@ckeditor/ckeditor5-adapter-ckfinder": "^10.0.1",
-    "@ckeditor/ckeditor5-autoformat": "^10.0.1",
-    "@ckeditor/ckeditor5-basic-styles": "^10.0.1",
-    "@ckeditor/ckeditor5-block-quote": "^10.0.1",
-    "@ckeditor/ckeditor5-core": "^10.1.0",
-    "@ckeditor/ckeditor5-dev-utils": "^10.0.0",
-    "@ckeditor/ckeditor5-dev-webpack-plugin": "^6.0.0",
-    "@ckeditor/ckeditor5-easy-image": "^10.0.1",
-    "@ckeditor/ckeditor5-editor-balloon": "^10.0.1",
-    "@ckeditor/ckeditor5-essentials": "^10.1.0",
-    "@ckeditor/ckeditor5-heading": "^10.0.1",
-    "@ckeditor/ckeditor5-image": "^10.1.0",
-    "@ckeditor/ckeditor5-link": "^10.0.2",
-    "@ckeditor/ckeditor5-list": "^11.0.0",
-    "@ckeditor/ckeditor5-paragraph": "^10.0.1",
-    "@ckeditor/ckeditor5-theme-lark": "^10.1.0",
-    "@ckeditor/ckeditor5-table": "^10.0.0",
-    "@ckeditor/ckeditor5-upload": "^10.0.1",
-=======
     "@ckeditor/ckeditor5-adapter-ckfinder": "^10.0.2",
     "@ckeditor/ckeditor5-autoformat": "^10.0.2",
     "@ckeditor/ckeditor5-basic-styles": "^10.0.2",
     "@ckeditor/ckeditor5-block-quote": "^10.0.2",
+    "@ckeditor/ckeditor5-core": "^11.0.0",
     "@ckeditor/ckeditor5-dev-utils": "^10.0.0",
     "@ckeditor/ckeditor5-dev-webpack-plugin": "^6.0.0",
     "@ckeditor/ckeditor5-easy-image": "^10.0.2",
@@ -60,8 +41,8 @@
     "@ckeditor/ckeditor5-list": "^11.0.1",
     "@ckeditor/ckeditor5-paragraph": "^10.0.2",
     "@ckeditor/ckeditor5-theme-lark": "^11.0.0",
+    "@ckeditor/ckeditor5-table": "^10.1.0",
     "@ckeditor/ckeditor5-upload": "^10.0.2",
->>>>>>> f345fa2e
     "postcss-loader": "^2.1.5",
     "raw-loader": "^0.5.1",
     "style-loader": "^0.21.0",
@@ -82,7 +63,9 @@
     "url": "https://github.com/ckeditor/ckeditor5-build-balloon.git"
   },
   "scripts": {
-    "build": "webpack --mode production",
+    "build": "npm run create-entry-file && npm run build-ckeditor",
+    "create-entry-file": "node bin/create-entry-file.js",
+    "build-ckeditor": "webpack --mode production",
     "preversion": "npm run build; if [ -n \"$(git status src/ckeditor.js build/ --porcelain)\" ]; then git add -u src/ckeditor.js build/ && git commit -m 'Internal: Build.'; fi"
   }
 }