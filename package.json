--- conflicted
+++ resolved
@@ -25,27 +25,6 @@
     "build"
   ],
   "devDependencies": {
-<<<<<<< HEAD
-    "@ckeditor/ckeditor5-adapter-ckfinder": "^10.0.2",
-    "@ckeditor/ckeditor5-autoformat": "^10.0.2",
-    "@ckeditor/ckeditor5-basic-styles": "^10.0.2",
-    "@ckeditor/ckeditor5-block-quote": "^10.0.2",
-    "@ckeditor/ckeditor5-core": "^11.0.0",
-    "@ckeditor/ckeditor5-dev-utils": "^10.0.0",
-    "@ckeditor/ckeditor5-dev-webpack-plugin": "^6.0.0",
-    "@ckeditor/ckeditor5-easy-image": "^10.0.2",
-    "@ckeditor/ckeditor5-editor-balloon": "^11.0.0",
-    "@ckeditor/ckeditor5-essentials": "^10.1.1",
-    "@ckeditor/ckeditor5-heading": "^10.0.2",
-    "@ckeditor/ckeditor5-image": "^10.2.0",
-    "@ckeditor/ckeditor5-link": "^10.0.3",
-    "@ckeditor/ckeditor5-list": "^11.0.1",
-    "@ckeditor/ckeditor5-paragraph": "^10.0.2",
-    "@ckeditor/ckeditor5-theme-lark": "^11.0.0",
-    "@ckeditor/ckeditor5-table": "^10.1.0",
-    "@ckeditor/ckeditor5-upload": "^10.0.2",
-    "postcss-loader": "^2.1.5",
-=======
     "@ckeditor/ckeditor5-adapter-ckfinder": "^10.0.3",
     "@ckeditor/ckeditor5-autoformat": "^10.0.3",
     "@ckeditor/ckeditor5-basic-styles": "^10.0.3",
@@ -65,7 +44,6 @@
     "@ckeditor/ckeditor5-theme-lark": "^11.1.0",
     "@ckeditor/ckeditor5-upload": "^10.0.3",
     "postcss-loader": "^3.0.0",
->>>>>>> b15cf575
     "raw-loader": "^0.5.1",
     "style-loader": "^0.23.0",
     "uglifyjs-webpack-plugin": "^1.2.7",
@@ -86,7 +64,6 @@
   },
   "scripts": {
     "build": "webpack --mode production",
-    "create-entry-file": "node bin/create-entry-file.js",
     "preversion": "npm run build; if [ -n \"$(git status src/ckeditor.js build/ --porcelain)\" ]; then git add -u src/ckeditor.js build/ && git commit -m 'Internal: Build.'; fi"
   }
 }