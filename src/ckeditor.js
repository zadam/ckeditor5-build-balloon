--- conflicted
+++ resolved
@@ -5,94 +5,6 @@
 
 // The editor creator to use.
 import BalloonEditorBase from '@ckeditor/ckeditor5-editor-balloon/src/ballooneditor';
-<<<<<<< HEAD
-import EssentialsPlugin from '@ckeditor/ckeditor5-essentials/src/essentials';
-import UploadadapterPlugin from '@ckeditor/ckeditor5-adapter-ckfinder/src/uploadadapter';
-import AutoformatPlugin from '@ckeditor/ckeditor5-autoformat/src/autoformat';
-import BoldPlugin from '@ckeditor/ckeditor5-basic-styles/src/bold';
-import ItalicPlugin from '@ckeditor/ckeditor5-basic-styles/src/italic';
-import StrikethroughPlugin from '@ckeditor/ckeditor5-basic-styles/src/strikethrough';
-import UnderlinePlugin from '@ckeditor/ckeditor5-basic-styles/src/underline';
-import BlockquotePlugin from '@ckeditor/ckeditor5-block-quote/src/blockquote';
-import EasyimagePlugin from '@ckeditor/ckeditor5-easy-image/src/easyimage';
-import HeadingPlugin from '@ckeditor/ckeditor5-heading/src/heading';
-import ImagePlugin from '@ckeditor/ckeditor5-image/src/image';
-import ImagecaptionPlugin from '@ckeditor/ckeditor5-image/src/imagecaption';
-import ImagestylePlugin from '@ckeditor/ckeditor5-image/src/imagestyle';
-import ImagetoolbarPlugin from '@ckeditor/ckeditor5-image/src/imagetoolbar';
-import ImageuploadPlugin from '@ckeditor/ckeditor5-image/src/imageupload';
-import LinkPlugin from '@ckeditor/ckeditor5-link/src/link';
-import ListPlugin from '@ckeditor/ckeditor5-list/src/list';
-import ParagraphPlugin from '@ckeditor/ckeditor5-paragraph/src/paragraph';
-import TablePlugin from '@ckeditor/ckeditor5-table/src/table';
-import TabletoolbarPlugin from '@ckeditor/ckeditor5-table/src/tabletoolbar';
-import UploadimagePlugin from './uploadimage';
-import InternallinkPlugin from './internallink';
-
-export default class BalloonEditor extends BalloonEditorBase {}
-
-BalloonEditor.build = {
-	plugins: [
-		EssentialsPlugin,
-		UploadadapterPlugin,
-		AutoformatPlugin,
-		BoldPlugin,
-		ItalicPlugin,
-		StrikethroughPlugin,
-		UnderlinePlugin,
-		BlockquotePlugin,
-		EasyimagePlugin,
-		HeadingPlugin,
-		ImagePlugin,
-		ImagecaptionPlugin,
-		ImagestylePlugin,
-		ImagetoolbarPlugin,
-		ImageuploadPlugin,
-		LinkPlugin,
-		ListPlugin,
-		ParagraphPlugin,
-		TablePlugin,
-		TabletoolbarPlugin,
-		UploadimagePlugin,
-		InternallinkPlugin
-	],
-	config: {
-		toolbar: {
-			items: [
-				'heading',
-				'|',
-				'bold',
-				'italic',
-				'underline',
-				'strikethrough',
-				'link',
-				'internallink',
-				'bulletedList',
-				'numberedList',
-				'blockQuote',
-				'undo',
-				'redo',
-				'insertTable'
-			]
-		},
-		image: {
-			toolbar: [
-				'imageStyle:full',
-				'imageStyle:side',
-				'|',
-				'imageTextAlternative'
-			]
-		},
-		language: 'en',
-		table: {
-			toolbar: [
-				'tableColumn',
-				'tableRow',
-				'mergeTableCells'
-			]
-		}
-	}
-=======
 
 import Essentials from '@ckeditor/ckeditor5-essentials/src/essentials';
 import UploadAdapter from '@ckeditor/ckeditor5-adapter-ckfinder/src/uploadadapter';
@@ -160,5 +72,4 @@
 	},
 	// This value must be kept in sync with the language defined in webpack.config.js.
 	language: 'en'
->>>>>>> f345fa2e
 };