--- conflicted
+++ resolved
@@ -11,11 +11,6 @@
 import Autoformat from '@ckeditor/ckeditor5-autoformat/src/autoformat';
 import Bold from '@ckeditor/ckeditor5-basic-styles/src/bold';
 import Italic from '@ckeditor/ckeditor5-basic-styles/src/italic';
-import Superscript from '@ckeditor/ckeditor5-basic-styles/src/superscript';
-import Subscript from '@ckeditor/ckeditor5-basic-styles/src/subscript';
-import Underline from '@ckeditor/ckeditor5-basic-styles/src/underline';
-import Strikethrough from '@ckeditor/ckeditor5-basic-styles/src/strikethrough';
-import Code from '@ckeditor/ckeditor5-basic-styles/src/code';
 import BlockQuote from '@ckeditor/ckeditor5-block-quote/src/blockquote';
 import CKFinder from '@ckeditor/ckeditor5-ckfinder/src/ckfinder';
 import EasyImage from '@ckeditor/ckeditor5-easy-image/src/easyimage';
@@ -25,29 +20,14 @@
 import ImageStyle from '@ckeditor/ckeditor5-image/src/imagestyle';
 import ImageToolbar from '@ckeditor/ckeditor5-image/src/imagetoolbar';
 import ImageUpload from '@ckeditor/ckeditor5-image/src/imageupload';
-<<<<<<< HEAD
-import ImageResize from '@ckeditor/ckeditor5-image/src/imageresize';
-=======
 import Indent from '@ckeditor/ckeditor5-indent/src/indent';
->>>>>>> 63bac40e
 import Link from '@ckeditor/ckeditor5-link/src/link';
 import List from '@ckeditor/ckeditor5-list/src/list';
-import TodoList from '@ckeditor/ckeditor5-list/src/todolist';
+import MediaEmbed from '@ckeditor/ckeditor5-media-embed/src/mediaembed';
 import Paragraph from '@ckeditor/ckeditor5-paragraph/src/paragraph';
 import PasteFromOffice from '@ckeditor/ckeditor5-paste-from-office/src/pastefromoffice';
 import Table from '@ckeditor/ckeditor5-table/src/table';
 import TableToolbar from '@ckeditor/ckeditor5-table/src/tabletoolbar';
-import BlockToolbar from '@ckeditor/ckeditor5-ui/src/toolbar/block/blocktoolbar';
-import HeadingButtonsUI from '@ckeditor/ckeditor5-heading/src/headingbuttonsui';
-import ParagraphButtonUI from '@ckeditor/ckeditor5-paragraph/src/paragraphbuttonui';
-import TextTransformation from '@ckeditor/ckeditor5-typing/src/texttransformation';
-import Font from '@ckeditor/ckeditor5-font/src/font';
-import FontColor from '@ckeditor/ckeditor5-font/src/fontcolor';
-import FontBackgroundColor from '@ckeditor/ckeditor5-font/src/fontbackgroundcolor';
-import UploadimagePlugin from './uploadimage';
-import InternalLinkPlugin from './internallink';
-import MarkdownImportPlugin from './markdownimport';
-import CuttonotePlugin from './cuttonote';
 
 export default class BalloonEditor extends BalloonEditorBase {}
 
@@ -58,11 +38,6 @@
 	Autoformat,
 	Bold,
 	Italic,
-	Underline,
-	Strikethrough,
-	Code,
-	Superscript,
-	Subscript,
 	BlockQuote,
 	CKFinder,
 	EasyImage,
@@ -72,51 +47,25 @@
 	ImageStyle,
 	ImageToolbar,
 	ImageUpload,
-<<<<<<< HEAD
-	ImageResize,
-=======
 	Indent,
->>>>>>> 63bac40e
 	Link,
 	List,
-	TodoList,
+	MediaEmbed,
 	Paragraph,
 	PasteFromOffice,
 	Table,
-	TableToolbar,
-	BlockToolbar,
-	ParagraphButtonUI,
-	HeadingButtonsUI,
-	UploadimagePlugin,
-	InternalLinkPlugin,
-	MarkdownImportPlugin,
-	CuttonotePlugin,
-	TextTransformation,
-	Font,
-	FontColor,
-	FontBackgroundColor
+	TableToolbar
 ];
 
 // Editor configuration.
 BalloonEditor.defaultConfig = {
 	toolbar: {
 		items: [
-			'fontSize',
+			'heading',
+			'|',
 			'bold',
 			'italic',
-			'underline',
-			'strikethrough',
-			'superscript',
-			'subscript',
-			'fontColor',
-			'fontBackgroundColor',
-			'code',
 			'link',
-<<<<<<< HEAD
-			'internallink'
-			// cut to note deactivated because of https://github.com/ckeditor/ckeditor5/issues/1384
-			// 'cuttonote'
-=======
 			'bulletedList',
 			'numberedList',
 			'|',
@@ -129,7 +78,6 @@
 			'mediaEmbed',
 			'undo',
 			'redo'
->>>>>>> 63bac40e
 		]
 	},
 	image: {
@@ -140,26 +88,6 @@
 			'imageTextAlternative'
 		]
 	},
-	heading: {
-		options: [
-			{ model: 'paragraph', title: 'Paragraph', class: 'ck-heading_paragraph' },
-			{ model: 'heading1', view: 'h1', title: 'Heading 1', class: 'ck-heading_heading1' },
-			{ model: 'heading2', view: 'h2', title: 'Heading 2', class: 'ck-heading_heading2' },
-			{ model: 'heading3', view: 'h3', title: 'Heading 3', class: 'ck-heading_heading3' },
-			{ model: 'heading4', view: 'h4', title: 'Heading 4', class: 'ck-heading_heading4' },
-			{ model: 'heading5', view: 'h5', title: 'Heading 5', class: 'ck-heading_heading5' },
-			{ model: 'heading6', view: 'h6', title: 'Heading 6', class: 'ck-heading_heading6' }
-		]
-	},
-	blockToolbar: [
-		'heading',
-		'|',
-		'bulletedList', 'numberedList', 'todoList',
-		'|',
-		'blockQuote', 'insertTable', 'imageUpload',
-		'|',
-		'markdownImport'
-	],
 	table: {
 		contentToolbar: [
 			'tableColumn',
